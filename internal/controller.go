--- conflicted
+++ resolved
@@ -16,10 +16,6 @@
 	"slices"
 	"strings"
 	"sync"
-<<<<<<< HEAD
-=======
-	"sync/atomic"
->>>>>>> 65dd66da
 	"time"
 
 	"github.com/bytedance/sonic"
@@ -188,17 +184,10 @@
 		for {
 			time.Sleep(1 * time.Minute)
 			Log(ctx).Debug("controller stats",
-<<<<<<< HEAD
 				"refreshWaiting", c.metrics.refreshWaitingGet(),
 				"denormWaiting", c.metrics.denormWaitingGet(),
 				"etagMatches", c.metrics.etagMatchesGet(),
 				"etagRatio", c.metrics.etagRatioGet(),
-=======
-				"refreshWaiting", c.refreshWaiting.Load(),
-				"denormWaiting", c.grouper.denormWaiting.Load(),
-				"etagMatches", etagHits,
-				"etagRatio", float64(etagHits)/(float64(etagHits)+float64(etagMisses)),
->>>>>>> 65dd66da
 			)
 		}
 	}()
@@ -594,7 +583,6 @@
 	// Return the last cached value to give the refresh time to complete.
 	return ttlpair{bytes: cachedBytes, ttl: ttl}, nil
 }
-<<<<<<< HEAD
 
 func (c *Controller) refreshAuthor(ctx context.Context, authorID int64, cachedBytes []byte) {
 	c.metrics.refreshWaitingAdd(1)
@@ -602,16 +590,6 @@
 		ctx = context.WithValue(ctx, middleware.RequestIDKey, fmt.Sprintf("refresh-author-%d", authorID))
 
 		defer func() {
-			c.metrics.refreshWaitingAdd(-1)
-=======
-
-func (c *Controller) refreshAuthor(ctx context.Context, authorID int64, cachedBytes []byte) {
-	c.refreshWaiting.Add(1)
-	c.refreshG.Go(func() error {
-		ctx = context.WithValue(ctx, middleware.RequestIDKey, fmt.Sprintf("refresh-author-%d", authorID))
-
-		defer func() {
->>>>>>> 65dd66da
 			if r := recover(); r != nil {
 				Log(ctx).Error("panic", "details", r)
 			}
@@ -627,21 +605,12 @@
 			if n > 1000 {
 				Log(ctx).Warn("found too many editions", "authorID", authorID)
 				break // Some authors (e.g. Wikipedia) have an obscene number of works. Give up.
-<<<<<<< HEAD
 			}
 			bookBytes, _, err := c.GetBook(ctx, bookID)
 			if err != nil {
 				Log(ctx).Warn("problem getting book for author", "authorID", authorID, "bookID", bookID, "err", err)
 				continue
 			}
-=======
-			}
-			bookBytes, _, err := c.GetBook(ctx, bookID)
-			if err != nil {
-				Log(ctx).Warn("problem getting book for author", "authorID", authorID, "bookID", bookID, "err", err)
-				continue
-			}
->>>>>>> 65dd66da
 			var w workResource
 			_ = json.Unmarshal(bookBytes, &w)
 
@@ -660,13 +629,13 @@
 		slices.Sort(workIDSToDenormalize)
 		workIDSToDenormalize = slices.Compact(workIDSToDenormalize)
 
-		if len(workIDSToDenormalize) > 0 {
-			// Don't block so we can free up the refresh group for someone else.
-			go func() {
+		// Don't block so we can free up the refresh group for someone else.
+		go func() {
+			if len(workIDSToDenormalize) > 0 {
 				c.add(edge{kind: authorEdge, parentID: authorID, childIDs: newSet(workIDSToDenormalize...)})
-				c.add(edge{kind: refreshDone, parentID: authorID})
-			}()
-		}
+			}
+			c.add(edge{kind: refreshDone, parentID: authorID})
+		}()
 		Log(ctx).Info("fetched all works for author", "authorID", authorID, "count", len(workIDSToDenormalize), "duration", time.Since(start).String())
 
 		return nil
@@ -693,10 +662,7 @@
 				Log(ctx).Warn("problem ensuring edition", "err", err, "workID", edge.parentID, "bookIDs", edge.childIDs)
 			}
 		case refreshDone:
-<<<<<<< HEAD
-=======
-			c.refreshWaiting.Add(-1)
->>>>>>> 65dd66da
+			c.metrics.refreshWaitingAdd(-1)
 			if err := c.persister.Delete(ctx, edge.parentID); err != nil {
 				Log(ctx).Warn("problem un-persisting refresh", "err", err)
 			}
@@ -788,19 +754,11 @@
 			Log(ctx).Warn("unexpected number of books", "bookID", bookID, "count", len(w.Books))
 			continue
 		}
-<<<<<<< HEAD
 
 		// GetBook can return a merged book/edition with an ID not matching
 		// bookID, and that's the ID we need to probe for.
 		bookID = w.Books[0].ForeignID
 
-=======
-
-		// GetBook can return a merged book/edition with an ID not matching
-		// bookID, and that's the ID we need to probe for.
-		bookID = w.Books[0].ForeignID
-
->>>>>>> 65dd66da
 		idx, found := slices.BinarySearchFunc(work.Books, bookID, func(b bookResource, id int64) int {
 			return cmp.Compare(b.ForeignID, id)
 		})
